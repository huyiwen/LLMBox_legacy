from datasets import load_dataset,load_from_disk
import json
import torch
from typing import Dict
from itertools import chain
import os

class SFTDataset:
    """
    This is the base class for all SFT datasets.
    """
    instruction_template = "\n### Instruction:\n"
    response_template = "\n### Output:\n"
    format_template = {
        "prompt_input": (
            "Below is an instruction that describes a task, paired with an input that provides further context. " +
            "Write a response that appropriately completes the request." + instruction_template + "{instruction}" +
            "{input}" + response_template
        ),
        "prompt_no_input": (
            "Below is an instruction that describes a task. " +
            "Write a response that appropriately completes the request." + instruction_template + "{instruction}" +
            response_template 
        ),
    }
    
    def __init__(self, args, tokenizer):
        self.args = args
        self.block_size = self.args.model_max_length
        self.tokenizer = tokenizer
        data_path = args.data_path
        
        pth_file = data_path + f"_{tokenizer.model_max_length}.pth"
<<<<<<< HEAD
        if os.path.exists(pth_file):
            checkpoint = torch.load(pth_file)
            self.input_ids = checkpoint['input_ids']
            self.labels = checkpoint['labels']
        else:
            self.input_ids ,self.labels = self.process(tokenizer)
        if torch.distributed.get_rank() == 0:
            checkpoint = {'input_ids': self.input_ids, 'labels': self.labels}
            torch.save(checkpoint, pth_file)
=======

        if not os.path.exists(pth_file):
            self.input_ids, self.labels = self.process(self.tokenizer)
            if self.args.packing:
                self.input_ids, self.labels = self.packed_sft_examples(self.input_ids, self.labels)

            if torch.distributed.get_rank() == 0:
                checkpoint = {'input_ids': self.input_ids, 'labels': self.labels}
                torch.save(checkpoint, pth_file)
        else:
            data_dict = torch.load(pth_file)
            self.input_ids = data_dict['input_ids']
            self.labels = data_dict['labels']
>>>>>>> 8db0e304

    def __len__(self):
        return len(self.input_ids)

    def __getitem__(self, i) -> Dict[str, torch.Tensor]:
        return dict(input_ids=self.input_ids[i], labels=self.labels[i])
    
    def encode_src_tgt(self, s, t, tokenizer):
        source_id = tokenizer.encode(s, max_length=tokenizer.model_max_length, truncation=True)[:-1] # remove eos
        input_id = tokenizer.encode(s + t, max_length=tokenizer.model_max_length, truncation=True, return_tensors='pt')[0]
        label = input_id.clone()
        label[:len(source_id)] = self.args.IGNORE_INDEX
        return input_id, label
    
    def packed_sft_examples(self, input_ids, labels):
        new_input_ids, new_labels = [torch.tensor([], dtype=input_ids[0].dtype)], [torch.tensor([], dtype=input_ids[0].dtype)]
        lengths = [[]]
        for input_id, label in zip(input_ids, labels):
            if len(new_input_ids[-1]) + len(input_id) <= self.block_size:
                new_input_ids[-1] = torch.cat((new_input_ids[-1], input_id))
                new_labels[-1] = torch.cat((new_labels[-1], label))
                lengths[-1].append(len(input_id))
            else:
                new_input_ids.append(input_id)
                new_labels.append(label)
                lengths.append([len(input_id)])

        return new_input_ids, new_labels

    def load_data(self):
        """Load data."""
        data_path = self.args.data_path
        if data_path.endswith('.jsonl'):
            list_data_dict = [json.loads(l.strip()) for l in open(data_path)]
        elif data_path.endswith('.json'):
            list_data_dict = json.load(open(data_path))
        elif os.path.isdir(data_path):
            list_data_dict = load_from_disk(data_path)['train']
        else: 
            try:
                list_data_dict = load_dataset(data_path)['train']
            except:
                raise ValueError(f"Unsupported file format: {data_path}") # TODO: Add support for other file formats
        return list_data_dict
        
    def process(self,tokenizer):
        """Process the dataset and return input_ids and labels."""
        input_ids = []
        labels = []
        list_data_dict = self.load_data()

        for example in list_data_dict:
            example['response'] = example.pop('output') # change the key name from 'output' to 'response'
            s = (self.format_template["prompt_input"].format_map(example) if 'input' in example.keys() else self.format_template["prompt_no_input"].format_map(example)).strip()
            t = example['response'].strip()
            input_id, label = self.encode_src_tgt(s, t, tokenizer)
            input_ids.append(input_id)
            labels.append(label)
        return input_ids, labels
    
<|MERGE_RESOLUTION|>--- conflicted
+++ resolved
@@ -31,17 +31,6 @@
         data_path = args.data_path
         
         pth_file = data_path + f"_{tokenizer.model_max_length}.pth"
-<<<<<<< HEAD
-        if os.path.exists(pth_file):
-            checkpoint = torch.load(pth_file)
-            self.input_ids = checkpoint['input_ids']
-            self.labels = checkpoint['labels']
-        else:
-            self.input_ids ,self.labels = self.process(tokenizer)
-        if torch.distributed.get_rank() == 0:
-            checkpoint = {'input_ids': self.input_ids, 'labels': self.labels}
-            torch.save(checkpoint, pth_file)
-=======
 
         if not os.path.exists(pth_file):
             self.input_ids, self.labels = self.process(self.tokenizer)
@@ -55,7 +44,6 @@
             data_dict = torch.load(pth_file)
             self.input_ids = data_dict['input_ids']
             self.labels = data_dict['labels']
->>>>>>> 8db0e304
 
     def __len__(self):
         return len(self.input_ids)
