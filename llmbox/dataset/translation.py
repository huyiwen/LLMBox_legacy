--- conflicted
+++ resolved
@@ -23,7 +23,7 @@
     metrics = [Bleu()]
     instruction = ''
     load_args = ()
-<<<<<<< HEAD
+    model_args = dict(temperature=0, stop=['\n'])
     
     def __init__(self, args: DatasetArguments, model: Model, subset_name: str | None = None):
         self.language = Language(subset_name[3:5]).language_name('en')
@@ -38,9 +38,6 @@
     #         source_text = instance[self.subset_name[:2]] + ' = '
     #     target_text = instance[self.subset_name[3:5]]
     #     return dict(source=source_text, target=target_text)
-=======
-    model_args = dict(temperature=0, stop=['\n'])
->>>>>>> 65533d0f
 
     def format_instance(self, instance):
         instance = instance['translation']
