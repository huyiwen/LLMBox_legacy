from typing import Optional
from langcodes import Language

<<<<<<< HEAD
from llmbox.model.model import Model
from llmbox.utils import DatasetArguments

from .generation_dataset import GenerationDataset
=======
>>>>>>> eacafce9
from ..metric import Bleu
from .generation_dataset import GenerationDataset


class Translation(GenerationDataset):
    """ The dataset of Wmt dataset.

    Example:
        subset_name: ro-en
        instance: {'translation': {'en': 'Obama welcomes Netanyahu', 'ro': 'Obama primește Netanyahu'}
        prediction: Obama receives Netanyahu
        reference: Obama welcomes Netanyahu
    """

    evaluation_set = "test"
    example_set = "train"
    metrics = [Bleu()]
    instruction = ''
    load_args = ()
<<<<<<< HEAD
    model_args = dict(temperature=0, stop=['\n'])
    
    def __init__(self, args: DatasetArguments, model: Model, subset_name: str | None = None):
        self.language = Language(subset_name[3:5]).language_name('en')
        super().__init__(args, model, subset_name)
        
=======
    extra_model_args = dict(temperature=0, stop=['\n'])

>>>>>>> eacafce9
    def format_instance(self, instance):
        instance = instance['translation']
        if self.num_shots == 0:
            source_text = f"Q: What is the {self.language} translation of {instance[self.subset_name[:2]]}\nA:"
        else:
            source_text = f"Q: Translate to {self.language}. {instance[self.subset_name[:2]]}\nA:"
        target_text = " " + instance[self.subset_name[3:5]]
        return dict(source=source_text, target=target_text)

    @staticmethod
    def post_processing(preds):
        return [pred.strip().split('\n')[0] for pred in preds]

    @property
    def references(self):
        return [instance['translation'][self.subset_name[3:]] for instance in self.evaluation_data]<|MERGE_RESOLUTION|>--- conflicted
+++ resolved
@@ -1,13 +1,9 @@
 from typing import Optional
 from langcodes import Language
 
-<<<<<<< HEAD
 from llmbox.model.model import Model
 from llmbox.utils import DatasetArguments
 
-from .generation_dataset import GenerationDataset
-=======
->>>>>>> eacafce9
 from ..metric import Bleu
 from .generation_dataset import GenerationDataset
 
@@ -27,17 +23,12 @@
     metrics = [Bleu()]
     instruction = ''
     load_args = ()
-<<<<<<< HEAD
     model_args = dict(temperature=0, stop=['\n'])
     
     def __init__(self, args: DatasetArguments, model: Model, subset_name: str | None = None):
         self.language = Language(subset_name[3:5]).language_name('en')
         super().__init__(args, model, subset_name)
         
-=======
-    extra_model_args = dict(temperature=0, stop=['\n'])
-
->>>>>>> eacafce9
     def format_instance(self, instance):
         instance = instance['translation']
         if self.num_shots == 0:
