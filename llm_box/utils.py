import os
import logging
from builtins import bool
from dataclasses import MISSING, dataclass
from logging import getLogger
from typing import Optional, Tuple, TypeVar, ClassVar, Set
import datetime
import warnings

import coloredlogs
from transformers.hf_argparser import HfArg, HfArgumentParser

T = TypeVar('T')

logger = getLogger(__name__)

log_levels = {
    "debug": logging.DEBUG,
    "info": logging.INFO,
    "warning": logging.WARNING,
    "error": logging.ERROR,
    "critical": logging.CRITICAL,
}

DEFAULT_LOG_FORMAT = '%(asctime)s %(hostname)s %(name)s[%(process)d] %(levelname)s %(message)s'

DEFAULT_DATETIME_FORMAT = '%Y_%m_%d-%H_%M_%S'  # Compatible with windows, which does not support ':' in filename


@property
def NotImplementedField(self):
    raise NotImplementedError(f"{self.__class__.__name__} has not implemented field.")


@dataclass
class ModelArguments:

    model_name_or_path: str = HfArg(
        default=MISSING, aliases=["--model", "-m"], help="The model name or path, e.g., cuire, llama"
    )
    openai_api_key: str = HfArg(
        default=None,
        help="The OpenAI API key",
    )
    load_in_half: bool = HfArg(
        default=True,
        help="Whether to load the model in half precision",
    )
    device_map: str = HfArg(
        default="auto",
        help="The device map for model and data",
    )
    temperature: float = HfArg(
        default=0,
        help="The temperature for models",
    )
    max_tokens: int = HfArg(
        default=2048,
        help="The maximum number of tokens for output generation",
    )

    def __post_init__(self):
        if "OPENAI_API_KEY" in os.environ and self.openai_api_key is None:
            self.openai_api_key = os.environ["OPENAI_API_KEY"]


@dataclass
class DatasetArguments:

    dataset_name: str = HfArg(
        default=MISSING,
        aliases=["-d", "--dataset"],
        help=
        "The name of a dataset or the name of a subset in a dataset. Format: 'dataset' or 'dataset:subset'. E.g., copa, gsm, race, or race:high"
    )
    """The name of a dataset without subset name. Refer to `subset_names` for the subset name."""

    subset_names: ClassVar[Set[str]] = set()
    """The name of a subset in a dataset, derived from `dataset_name` argument on initalization"""

    dataset_path: Optional[str] = HfArg(
        default=None,
        help=
        "The path of dataset if loading from local. Supports repository cloned from huggingface or dataset saved by `save_to_disk`."
    )
    evaluation_set: Optional[str] = HfArg(
        default=None,
        help="The set name for evaluation, supporting slice, e.g., validation, test, validation[:10]",
    )
    example_set: Optional[str] = HfArg(
        default=None,
        help="The set name for demonstration, supporting slice, e.g., train, dev, train[:10]",
    )
    system_prompt: str = HfArg(
        aliases=["-sys"],
        default="",
        help="The system prompt of the model",
    )
    instance_format: str = HfArg(
        aliases=['-fmt'],
        default="{source}{target}",
        help="The format to format the `source` and `target` for each instance",
    )
    num_shots: int = HfArg(
        aliases=['-shots'],
        default=0,
        help="The few-shot number for demonstration",
    )
    max_example_tokens: int = HfArg(
        default=1024,
        help="The maximum token number of demonstration",
    )
    batch_size: int = HfArg(
        default=1,
        aliases=["-bsz"],
        help="The evaluation batch size",
    )
    trust_remote_code: bool = HfArg(
        default=False,
        help="Whether to trust the remote code",
    )
    sample_num: int = HfArg(
        default=1,
        help="The path number for sampling for self-consistency",
    )
<<<<<<< HEAD
    kate: bool = HfArg(default=False, aliases=["-kate"], help="Whether to use KATE")
    globale: bool = HfArg(default=False, aliases=["-globale"], help="Whether to use KATE")
    ape: bool = HfArg(default=False, aliases=["-ape"], help="Whether to use KATE")
=======
    use_pal: bool = HfArg(
        default=False,
        help="Whether to use PaL(Program-aided Language Models) to solve problems. Only available for some specific datasets.",
    )

>>>>>>> 720e1d05

    def __post_init__(self):
        if ":" in self.dataset_name:
            self.dataset_name, subset_names = self.dataset_name.split(":")
            self.subset_names = set(subset_names.split(","))


@dataclass
class EvaluationArguments:

    seed: int = HfArg(
        default=2023,
        help="The random seed",
    )
    logging_dir: str = HfArg(
        default="logs",
        help="The logging directory",
    )
    log_level: Optional[str] = HfArg(
        default="warning",
        help=
        "Logger level to use on the main node. Possible choices are the log levels as strings: 'debug', 'info', 'warning', 'error' and 'critical'",
        metadata={"choices": log_levels.keys()},
    )

    def __post_init__(self):
        if not os.path.exists(self.logging_dir):
            os.makedirs(self.logging_dir)


def set_logging(
    model_args: ModelArguments,
    dataset_args: DatasetArguments,
    evaluation_args: EvaluationArguments,
    file_log_level: str = 'info',
) -> None:
    """Set the logging level for standard output and file."""

    # use root logger to disable logging of other packages
    root_logger = logging.getLogger(__package__)
    coloredlogs.install(
        level=log_levels[evaluation_args.log_level],
        logger=root_logger,
        fmt=DEFAULT_LOG_FORMAT,
    )

    # set the log file
    model_name = model_args.model_name_or_path.strip("/").split("/")[-1]
    dataset_name = dataset_args.dataset_name + (
        "_" + ",".join(dataset_args.subset_names) if dataset_args.subset_names else ""
    )
    num_shots = str(dataset_args.num_shots)
    execution_time = datetime.datetime.now().strftime(DEFAULT_DATETIME_FORMAT)
    log_filename = f"{model_name}-{dataset_name}-{num_shots}-{execution_time}.log"
    log_path = f"{evaluation_args.logging_dir}/{log_filename}"

    # add file handler to root logger
    handler = logging.FileHandler(log_path)
    formatter = coloredlogs.BasicFormatter(fmt=DEFAULT_LOG_FORMAT)
    handler.setLevel(level=log_levels[file_log_level])
    handler.setFormatter(formatter)
    root_logger.addHandler(handler)

    # finish logging initialization
    logger.info(f"Saving logs to {log_path}")


def check_args(model_args, dataset_args, evaluation_args):
    r"""Check the validity of arguments.

    Args:
        model_args (ModelArguments): The global configurations.
        dataset_args (DatasetArguments): The dataset configurations.
        evaluation_args (EvaluationArguments): The evaluation configurations.
    """
    if model_args.model_name_or_path.lower() == 'gpt-3.5-turbo' and dataset_args.batch_size > 1:
        dataset_args.batch_size = 1
        warnings.warn("gpt-3.5-turbo doesn't support batch_size > 1, automatically set batch_size=1.")


def parse_argument(args=None) -> Tuple[ModelArguments, DatasetArguments, EvaluationArguments]:
    r"""Parse arguments from command line. Using `argparse` for predefined ones, and an easy mannal parser for others (saved in `kwargs`).

    Returns:
        Namespace: the parsed arguments
    """
    parser = HfArgumentParser((ModelArguments, DatasetArguments, EvaluationArguments), description="LLMBox description")
    model_args, dataset_args, evaluation_args = parser.parse_args_into_dataclasses(args)
    check_args(model_args, dataset_args, evaluation_args)
    set_logging(model_args, dataset_args, evaluation_args)

    return model_args, dataset_args, evaluation_args<|MERGE_RESOLUTION|>--- conflicted
+++ resolved
@@ -123,17 +123,17 @@
         default=1,
         help="The path number for sampling for self-consistency",
     )
-<<<<<<< HEAD
+
     kate: bool = HfArg(default=False, aliases=["-kate"], help="Whether to use KATE")
     globale: bool = HfArg(default=False, aliases=["-globale"], help="Whether to use KATE")
     ape: bool = HfArg(default=False, aliases=["-ape"], help="Whether to use KATE")
-=======
+
     use_pal: bool = HfArg(
         default=False,
         help="Whether to use PaL(Program-aided Language Models) to solve problems. Only available for some specific datasets.",
     )
 
->>>>>>> 720e1d05
+
 
     def __post_init__(self):
         if ":" in self.dataset_name:
