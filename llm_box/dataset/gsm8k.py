import re

import numpy as np

from .generation_dataset import GenerationDataset


class Gsm8k(GenerationDataset):
    """The dataset of GSM8K.

    GSM8K(Cobbe et al. 2021), linguistically diverse grade school math word problems

    Examples:
        question: Natalia sold clips to 48 of her friends in April, and then she sold half as many clips in May. How many clips did Natalia sell altogether in April and May?
        answer: Natalia sold 48/2 = <<48/2=24>>24 clips in May. Natalia sold 48+24 = <<48+24=72>>72 clips altogether in April and May. #### 72
    """

    name = "gsm8k"
    instruction = "Answer the following question."
    answer_trigger = "\nTherefore, the answer (arabic numerals) is "

    evaluation_set = "test"
    example_set = "train"

    load_args = ("gsm8k", "main")

    @staticmethod
    def answer_cleaning(preds):
        predictions = []
        for pred in preds:
            # replace numbers like `x,xxx` with `xxxx`
            pred = re.sub(r"(\d),(\d)", r"\1\2", pred)
            numbers = re.findall(r"[-+]?\d*\.\d+|\d+", pred)
            if numbers:
                predictions.append(numbers[-1])
            else:
                predictions.append(pred)

        return predictions

    def format_instance(self, instance):
        instance["answer"] = re.sub(r"(\d),(\d)", r"\1\2", instance["answer"])
        instance["answer"] = " " + instance["answer"].replace("\n#### ", self.answer_trigger)
        instance["question"] = "Q: " + instance["question"] + "\n" + "A:"
        return dict(
            source=instance["question"],
            target=instance["answer"],
        )

    def calculate_metric(self, predictions):
<<<<<<< HEAD
=======
        predictions = self.answer_cleaning(predictions)
>>>>>>> 80dc2c0a
        score_list = np.asarray(predictions) == np.asarray(self.references)
        return {'Accuracy': np.mean(score_list)}

    @property
    def references(self):
        return [instance["answer"].split(self.answer_trigger)[-1] for instance in self.evaluation_data]<|MERGE_RESOLUTION|>--- conflicted
+++ resolved
@@ -25,7 +25,7 @@
     load_args = ("gsm8k", "main")
 
     @staticmethod
-    def answer_cleaning(preds):
+    def answer_cleansing(preds):
         predictions = []
         for pred in preds:
             # replace numbers like `x,xxx` with `xxxx`
@@ -48,10 +48,6 @@
         )
 
     def calculate_metric(self, predictions):
-<<<<<<< HEAD
-=======
-        predictions = self.answer_cleaning(predictions)
->>>>>>> 80dc2c0a
         score_list = np.asarray(predictions) == np.asarray(self.references)
         return {'Accuracy': np.mean(score_list)}
 
