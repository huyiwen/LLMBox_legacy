--- conflicted
+++ resolved
@@ -242,13 +242,8 @@
                 self.evaluation_instances.append(self.format_instruction_and_examples(formatted_instance["source"]))
         self.evaluation_instances = self.evaluation_instances * self.args.sample_num
 
-<<<<<<< HEAD
-    def calculate_metric(self, predictions):
+    def calculate_metric(self, predictions) -> Dict[str, float]:
         r"""Calculate the metric score between `predictions` and `references`.
-=======
-    def calculate_metric(self, predictions) -> Dict[str, float]:
-        r"""Calculate the metric score betwwen `predictions` and `references`.
->>>>>>> 80dc2c0a
 
         Args:
             predictions (List[str]): The predicted answers.
